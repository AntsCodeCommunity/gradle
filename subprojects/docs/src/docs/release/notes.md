--- conflicted
+++ resolved
@@ -9,25 +9,22 @@
 <!--
 ### Example new and noteworthy
 -->
-### Origin of deprecation warning within build script is rendered on command line
 
-<<<<<<< HEAD
 ### Native Build Dependents
 
 TBD
 
-### Incremental build improvements
-=======
+### Origin of deprecation warning within build script is rendered on command line
+
 For each deprecation warning Gradle now prints its location in the
 build file to the console. When passing the command line option `-s` or `-S`
 to Gradle then the whole stack trace is printed out.
 The improved log message should make it much easier to spot and fix those warnings.
->>>>>>> 4cb246f8
 
     > gradle tasks
     The Jetty plugin has been deprecated and is scheduled to be removed in Gradle 4.0. Consider using the Gretty (https://github.com/akhikhl/gretty) plugin instead.
             at build_dhrhtn4oo56t198zc6nkf59c4.run(/home/someuser/project-dir/build.gradle:3)
-    
+
     ...
 
 ### The Wrapper can now use HTTP Basic Authentication to download distributions
@@ -65,18 +62,18 @@
 
 ### The left shift operator on the Task interface
 
-The left shift (`<<`) operator acts as alias for adding a `doLast` action for an existing task. For newcomers to Gradle, the meaning of the operator is not immediately apparent and 
-leads to mixing configuration code with action code. Consequently, mis-configured task lead to unexpected runtime behavior. Let's consider the following two examples to illustrate common 
+The left shift (`<<`) operator acts as alias for adding a `doLast` action for an existing task. For newcomers to Gradle, the meaning of the operator is not immediately apparent and
+leads to mixing configuration code with action code. Consequently, mis-configured task lead to unexpected runtime behavior. Let's consider the following two examples to illustrate common
 mistakes.
- 
+
 _Definition of a default task that configures the `description` property and defines an action using the left shift operator:_ As a result, the task would not configure the task's description.
-    
+
     // WRONG: Description assigned in execution phase
     task helloWorld << {
         description = 'Prints out a message.'
         println 'Hello world!'
     }
-    
+
     // CORRECT: Description assigned in configuration phase
     task helloWorld {
         description = 'Prints out a message.'
@@ -85,7 +82,7 @@
         }
     }
 
-_Definition of an enhanced task using the left shift operator:_ As a result, the task is always `UP-TO-DATE` as the inputs and outputs of the `Copy` task are configured during the execution 
+_Definition of an enhanced task using the left shift operator:_ As a result, the task is always `UP-TO-DATE` as the inputs and outputs of the `Copy` task are configured during the execution
 phase of the Gradle build lifecycle which is to late for Gradle to pick up the configuration.
 
     // WRONG: Configuring task in execution phase
@@ -93,7 +90,7 @@
         from 'source'
         into "$buildDir/output"
     }
-    
+
     // CORRECT: Configuring task in configuration phase
     task copy(type: Copy) {
         from 'source'
