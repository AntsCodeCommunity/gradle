/*
 * Copyright 2013 the original author or authors.
 *
 * Licensed under the Apache License, Version 2.0 (the "License");
 * you may not use this file except in compliance with the License.
 * You may obtain a copy of the License at
 *
 *      http://www.apache.org/licenses/LICENSE-2.0
 *
 * Unless required by applicable law or agreed to in writing, software
 * distributed under the License is distributed on an "AS IS" BASIS,
 * WITHOUT WARRANTIES OR CONDITIONS OF ANY KIND, either express or implied.
 * See the License for the specific language governing permissions and
 * limitations under the License.
 */
package org.gradle.nativebinaries.toolchain.internal.msvcpp;

import org.gradle.nativebinaries.toolchain.internal.ToolSearchResult;

import java.io.File;

public interface VisualStudioLocator extends WindowsLocator {

    SearchResult locateVisualStudio(File candidate);

    SearchResult locateDefaultVisualStudio();

<<<<<<< HEAD
    SearchResult locateWindowsSdk(File candidate);

    SearchResult locateDefaultWindowsSdk();

    interface SearchResult extends ToolSearchResult {
        String getVersion();

        File getResult();
    }
=======
>>>>>>> 638e4d4b
}<|MERGE_RESOLUTION|>--- conflicted
+++ resolved
@@ -15,8 +15,6 @@
  */
 package org.gradle.nativebinaries.toolchain.internal.msvcpp;
 
-import org.gradle.nativebinaries.toolchain.internal.ToolSearchResult;
-
 import java.io.File;
 
 public interface VisualStudioLocator extends WindowsLocator {
@@ -24,17 +22,4 @@
     SearchResult locateVisualStudio(File candidate);
 
     SearchResult locateDefaultVisualStudio();
-
-<<<<<<< HEAD
-    SearchResult locateWindowsSdk(File candidate);
-
-    SearchResult locateDefaultWindowsSdk();
-
-    interface SearchResult extends ToolSearchResult {
-        String getVersion();
-
-        File getResult();
-    }
-=======
->>>>>>> 638e4d4b
 }